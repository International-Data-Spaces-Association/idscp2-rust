use super::IdscpConnection;
use crate::MAX_FRAME_SIZE;
<<<<<<< HEAD
use bytes::{Bytes, BytesMut};
=======
>>>>>>> 508c0642
use tokio::io::{AsyncReadExt, AsyncWriteExt};
use tokio::net::{TcpListener, TcpStream};

pub struct AsyncIdscpListener {
    tcp_listener: TcpListener,
}
impl AsyncIdscpListener {
    pub async fn bind(addr: &'static str) -> std::io::Result<Self> {
        let tcp_listener = TcpListener::bind(addr).await?;
        Ok(AsyncIdscpListener { tcp_listener })
    }

    pub async fn accept(&self) -> std::io::Result<AsyncIdscpConnection> {
        let (mut tcp_stream, _) = self.tcp_listener.accept().await.unwrap();
        let mut connection = IdscpConnection::accept(String::from("acceptor"));
        AsyncIdscpConnection::start_handshake(&mut connection, &mut tcp_stream).await?;

        Ok(AsyncIdscpConnection {
            tcp_stream,
            connection,
        })
    }
}

pub struct AsyncIdscpConnection {
    tcp_stream: TcpStream,
    connection: IdscpConnection,
}

impl AsyncIdscpConnection {
    pub async fn connect(addr: &'static str) -> std::io::Result<Self> {
        let mut tcp_stream = TcpStream::connect(addr).await?;
        let mut connection = IdscpConnection::connect("connector".to_string());

        Self::start_handshake(&mut connection, &mut tcp_stream).await?;

        Ok(AsyncIdscpConnection {
            tcp_stream,
            connection,
        })
    }

    async fn start_handshake(
        connection: &mut IdscpConnection,
        stream: &mut TcpStream,
    ) -> std::io::Result<()> {
        let (mut reader, mut writer) = stream.split();
        while !connection.is_connected() {
            while connection.wants_write() {
                Self::write(connection, &mut writer).await?;
            }

            Self::read(connection, &mut reader).await?;

            while connection.wants_write() {
                Self::write(connection, &mut writer).await?;
            }
        }
        Ok::<(), std::io::Error>(())
    }

    async fn read<T: AsyncReadExt + Unpin>(
        connection: &mut IdscpConnection,
        reader: &mut T,
    ) -> std::io::Result<usize> {
        // TODO no intransparent allocation during read function, maybe replace with arena?
        let mut buf: BytesMut = BytesMut::with_capacity(MAX_FRAME_SIZE);
        reader.read_buf(&mut buf).await?; // initial read "Copy"
        connection.read(buf)
    }

    pub async fn write<T: AsyncWriteExt + Unpin>(
        connection: &mut IdscpConnection,
        writer: &mut T,
    ) -> std::io::Result<()> {
        let mut buf = Vec::new(); // TODO: use a statically sized array here?
        let _n = connection.write(&mut buf)?;
        writer.write_all(&buf).await
    }

    pub fn is_connected(&self) -> bool {
        self.connection.is_connected()
    }

    pub async fn send(&mut self, data: Bytes) -> std::io::Result<usize> {
        let n = self.connection.send(data)?;
        let (_, mut writer) = self.tcp_stream.split();
        Self::write(&mut self.connection, &mut writer).await?;
        Ok(n)
    }

<<<<<<< HEAD
    pub async fn recv(&mut self) -> std::io::Result<Option<Bytes>> {
        match self.connection.recv() {
            Some(msg) => Ok(Some(msg)),
            None => {
                let (mut reader, _) = self.tcp_stream.split();
                Self::read(&mut self.connection, &mut reader).await?;
                Ok(self.connection.recv())
            }
        }
=======
    pub async fn send_to<T: AsyncWriteExt + Unpin>(
        &mut self,
        writer: &mut T,
        data: &[u8],
    ) -> std::io::Result<usize> {
        let n = self.connection.send(data)?;
        Self::write(&mut self.connection, writer).await?;
        Ok(n)
    }

    pub async fn recv(&mut self) -> std::io::Result<Option<Vec<u8>>> {
        let (mut reader, _) = self.tcp_stream.split();
        Self::read(&mut self.connection, &mut reader).await?;
        Ok(self.connection.recv())
>>>>>>> 508c0642
    }

    pub async fn recv_from<T: AsyncReadExt + Unpin>(
        &mut self,
        reader: &mut T,
    ) -> std::io::Result<Option<Vec<u8>>> {
        Self::read::<T>(&mut self.connection, reader).await?;
        Ok(self.connection.recv())
    }
}

#[cfg(test)]
mod tests {
    use super::*;
    use std::ops::Deref;
    use bytes::BytesMut;
    use rand::{thread_rng, Fill};
    use tokio_test::assert_ok;

    #[test]
    fn async_establish_connection() {
        let _ = env_logger::builder().is_test(true).try_init();
        tokio_test::block_on(async {
            let listener = AsyncIdscpListener::bind("127.0.0.1:8080").await.unwrap();
            let (connect_result, accept_result) = tokio::join!(
                async {
                    let mut connection = AsyncIdscpConnection::connect("127.0.0.1:8080").await?;
                    let data = Bytes::from([1u8, 2, 3, 4].as_slice());
                    let n = connection.send(data).await?;
                    assert!(n == 4);
                    Ok::<(), std::io::Error>(())
                },
                listener.accept()
            );

            assert!(connect_result.is_ok());
            assert!(accept_result.is_ok());

            //tokio::spawn(task)tokio::spawn(TcpStream::connect("127.0.0.1:8080"));
            println!("test done");
        });
    }

    /// TODO: This test could potentially fail in real-network circumstances, if the data is not
    ///  transmitted before the call to `connection.recv()` reads on the socket.
    #[test]
    fn async_transmit_data() {
        const MSG: &[u8; 4] = &[1, 2, 3, 4];

        let _ = env_logger::builder().is_test(true).try_init();
        tokio_test::block_on(async {
            let listener = AsyncIdscpListener::bind("127.0.0.1:8081").await.unwrap();
            let (connect_result, accept_result) = tokio::join!(
                async {
                    let mut connection = AsyncIdscpConnection::connect("127.0.0.1:8081").await?;
                    let n = connection.send(Bytes::from(MSG.as_slice())).await?;
                    assert!(n == 4);
                    Ok::<(), std::io::Error>(())
                },
                async {
                    let mut connection = listener.accept().await.unwrap();
                    // sleep(Duration::from_secs(1));
                    let msg = connection.recv().await.unwrap().unwrap();
                    assert_eq!(msg.deref(), MSG);
                    Ok::<(), std::io::Error>(())
                }
            );

            assert!(connect_result.is_ok());
            assert!(accept_result.is_ok());

            println!("test done");
        });
    }

    fn random_data(size: usize) -> Vec<u8> {
        let mut rng = thread_rng();

        let mut data = vec![0u8; size];
        data.try_fill(&mut rng).unwrap();
        data
    }

    async fn spawn_connection() -> (AsyncIdscpConnection, AsyncIdscpConnection) {
        let listener = AsyncIdscpListener::bind("127.0.0.1:8080").await.unwrap();
        let (connect_result, accept_result) = tokio::join!(
            AsyncIdscpConnection::connect("127.0.0.1:8080"),
            listener.accept()
        );

        assert_ok!(&connect_result);
        assert_ok!(&accept_result);

        (connect_result.unwrap(), accept_result.unwrap())
    }

    async fn transfer(
        peer1: &mut AsyncIdscpConnection,
        peer2: &mut AsyncIdscpConnection,
        transmission_size: usize,
        chunk_size: usize,
    ) -> Result<bool, std::io::Error> {
        let mut data = BytesMut::from(random_data(transmission_size).as_slice());
        let mut cmp_data = data.clone();

        tokio::try_join!(
            async {
                while !cmp_data.is_empty() {
                    let msg = peer2.recv().await.unwrap();
                    if let Some(msg) = msg {
                        assert_eq!(msg.len(), chunk_size);
                        let cmp_msg = cmp_data.split_to(chunk_size);
                        assert_eq!(std::convert::AsRef::as_ref(&msg), cmp_msg.as_ref());
                    }
                }
                Ok::<(), std::io::Error>(())
            },
            async {
                while !data.is_empty() {
                    let msg = data.split_to(chunk_size);
                    let n = peer1.send(msg.freeze()).await?;
                    assert!(n == chunk_size);
                }
                Ok::<(), std::io::Error>(())
            },
        )?;

        Ok(data.is_empty() && cmp_data.is_empty())
    }

    #[test]
<<<<<<< HEAD
    fn test_transfer_size_1024() {
        const TRANSMISSION_SIZE: usize = 200_000;
        const FIXED_CHUNK_SIZE: usize = 2_000;
=======
    fn test_transfer_size_1000() {
        const TRANSMISSION_SIZE: usize = 10000;
        const FIXED_CHUNK_SIZE: usize = 1000;
>>>>>>> 508c0642

        let res = tokio_test::block_on(async {
            let (mut peer1, mut peer2) = spawn_connection().await;
            transfer(&mut peer1, &mut peer2, TRANSMISSION_SIZE, FIXED_CHUNK_SIZE).await
        });

        assert_ok!(res);
        assert!(res.unwrap())
    }

    async fn send(
        peer1: &mut AsyncIdscpConnection,
        transmission_size: usize,
        chunk_size: usize,
    ) -> Result<bool, std::io::Error> {
        let mut data = BytesMut::from(random_data(transmission_size).as_slice());
        let mut sink = tokio::io::sink();

        while !data.is_empty() {
            let msg = data.split_to(chunk_size);
            let n = peer1.send_to(&mut sink, msg.as_ref()).await?;
            assert_eq!(n, chunk_size);
        }

        Ok(data.is_empty())
    }

    #[test]
    fn test_send_size_1000() {
        const TRANSMISSION_SIZE: usize = 200_000;
        const FIXED_CHUNK_SIZE: usize = 1000;

        let res = tokio_test::block_on(async {
            let (mut peer1, mut _peer2) = spawn_connection().await;
            send(&mut peer1, TRANSMISSION_SIZE, FIXED_CHUNK_SIZE).await
        });

        assert_ok!(res);
        assert!(res.unwrap())
    }
}<|MERGE_RESOLUTION|>--- conflicted
+++ resolved
@@ -1,9 +1,6 @@
 use super::IdscpConnection;
 use crate::MAX_FRAME_SIZE;
-<<<<<<< HEAD
 use bytes::{Bytes, BytesMut};
-=======
->>>>>>> 508c0642
 use tokio::io::{AsyncReadExt, AsyncWriteExt};
 use tokio::net::{TcpListener, TcpStream};
 
@@ -95,7 +92,16 @@
         Ok(n)
     }
 
-<<<<<<< HEAD
+    pub async fn send_to<T: AsyncWriteExt + Unpin>(
+        &mut self,
+        writer: &mut T,
+        data: Bytes,
+    ) -> std::io::Result<usize> {
+        let n = self.connection.send(data)?;
+        Self::write(&mut self.connection, writer).await?;
+        Ok(n)
+    }
+
     pub async fn recv(&mut self) -> std::io::Result<Option<Bytes>> {
         match self.connection.recv() {
             Some(msg) => Ok(Some(msg)),
@@ -105,28 +111,12 @@
                 Ok(self.connection.recv())
             }
         }
-=======
-    pub async fn send_to<T: AsyncWriteExt + Unpin>(
-        &mut self,
-        writer: &mut T,
-        data: &[u8],
-    ) -> std::io::Result<usize> {
-        let n = self.connection.send(data)?;
-        Self::write(&mut self.connection, writer).await?;
-        Ok(n)
-    }
-
-    pub async fn recv(&mut self) -> std::io::Result<Option<Vec<u8>>> {
-        let (mut reader, _) = self.tcp_stream.split();
-        Self::read(&mut self.connection, &mut reader).await?;
-        Ok(self.connection.recv())
->>>>>>> 508c0642
     }
 
     pub async fn recv_from<T: AsyncReadExt + Unpin>(
         &mut self,
         reader: &mut T,
-    ) -> std::io::Result<Option<Vec<u8>>> {
+    ) -> std::io::Result<Option<Bytes>> {
         Self::read::<T>(&mut self.connection, reader).await?;
         Ok(self.connection.recv())
     }
@@ -252,15 +242,9 @@
     }
 
     #[test]
-<<<<<<< HEAD
-    fn test_transfer_size_1024() {
-        const TRANSMISSION_SIZE: usize = 200_000;
-        const FIXED_CHUNK_SIZE: usize = 2_000;
-=======
     fn test_transfer_size_1000() {
         const TRANSMISSION_SIZE: usize = 10000;
         const FIXED_CHUNK_SIZE: usize = 1000;
->>>>>>> 508c0642
 
         let res = tokio_test::block_on(async {
             let (mut peer1, mut peer2) = spawn_connection().await;
@@ -281,7 +265,7 @@
 
         while !data.is_empty() {
             let msg = data.split_to(chunk_size);
-            let n = peer1.send_to(&mut sink, msg.as_ref()).await?;
+            let n = peer1.send_to(&mut sink, msg.freeze()).await?;
             assert_eq!(n, chunk_size);
         }
 
